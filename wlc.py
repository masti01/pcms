--- conflicted
+++ resolved
@@ -303,13 +303,9 @@
     re.compile('.*[\./@]gminawilkow\.pl'),  # bot rejected on site (masti)
     re.compile('.*[\./@]keanemusic\.com'),  # bot rejected on site (masti)
     re.compile('.*[\./@]apa\.org'),  # redirect loop (masti)
-<<<<<<< HEAD
-    re.compile('.*[\./@]interlude\.'),  # timeouts (masti)
-=======
     re.compile('.*[\./@]interlude\.hk'),  # timeouts (masti)
     re.compile('.*[\./@]ochtrup\.de'),  # timeouts (masti)
     re.compile('.*[\./@]stadtlohn\.de'),  # timeouts (masti)
->>>>>>> b7eae96a
 ]
 
 
@@ -1030,7 +1026,7 @@
 
         """report  page.title and time"""
         now = datetime.datetime.now()
-        pywikibot.output(u'P:%s >>>%s' % (page.title(), now))
+        pywikibot.output(u'P:%s >>>%s' % (page.title, now))
 
         for url in weblinksIn(text):
             ignoreUrl = False
